--- conflicted
+++ resolved
@@ -40,11 +40,7 @@
 
 # Decrease to add more points to the time integration grid at
 # late times
-<<<<<<< HEAD
-transfer2_tau_sampling = sources
-=======
 transfer2_tau_sampling = smart
->>>>>>> 529ef4fa
 tau_linstep_song = 0.1
 
 # Multipoles to include in the line of sight sources
